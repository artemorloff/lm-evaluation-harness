--- conflicted
+++ resolved
@@ -61,6 +61,7 @@
 audiolm_qwen = ["librosa", "soundfile"]
 deepsparse = ["deepsparse-nightly[llm]>=1.8.0.20240404"]
 dev = ["pytest", "pytest-cov", "pytest-xdist", "pre-commit", "mypy", "unitxt", "requests", "aiohttp", "tenacity", "tqdm", "tiktoken", "sentencepiece"]
+gigachat = ["gigachat"]
 gptq = ["auto-gptq[triton]>=0.6.0"]
 gptqmodel = ["gptqmodel>=1.0.9"]
 hf_transfer = ["hf_transfer"]
@@ -90,11 +91,8 @@
     "lm_eval[deepsparse]",
     "lm_eval[dev]",
     "lm_eval[gptq]",
-<<<<<<< HEAD
     "lm_eval[gptqmodel]",
-=======
     "lm_eval[gigachat]",
->>>>>>> e8ac6e8e
     "lm_eval[hf_transfer]",
     "lm_eval[ibm_watsonx_ai]",
     "lm_eval[ifeval]",
