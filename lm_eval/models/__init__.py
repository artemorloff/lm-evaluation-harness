--- conflicted
+++ resolved
@@ -3,11 +3,8 @@
     api_models,
     dummy,
     gguf,
-<<<<<<< HEAD
     gigachat_model,
-=======
     hf_vlms,
->>>>>>> fb963f0f
     huggingface,
     mamba_lm,
     nemo_lm,
