import abc
import ast
import logging
import random
import re
from collections.abc import Callable
from copy import deepcopy
from dataclasses import asdict, dataclass
from inspect import getsource
from typing import (
    Any,
    Dict,
    Iterable,
    Iterator,
    List,
    Literal,
    Mapping,
    Optional,
    Tuple,
    Union,
)

import datasets
import numpy as np
from tqdm import tqdm

from lm_eval import utils
from lm_eval.api import samplers
from lm_eval.api.instance import Instance, OutputType
from lm_eval.api.metrics import bits_per_byte, mean, weighted_perplexity
from lm_eval.api.registry import (
    AGGREGATION_REGISTRY,
    DEFAULT_METRIC_REGISTRY,
    get_aggregation,
    get_metric,
    get_metric_aggregation,
    is_higher_better,
)
from lm_eval.caching.cache import load_from_cache, save_to_cache
from lm_eval.filters import build_filter_ensemble
from lm_eval.prompts import get_prompt


ALL_OUTPUT_TYPES = [
    "loglikelihood",
    "multiple_choice",
    "loglikelihood_rolling",
    "generate_until",
]

eval_logger = logging.getLogger(__name__)


@dataclass
class TaskConfig(dict):
    # task naming/registry
    task: Optional[str] = None
    task_alias: Optional[str] = None
    tag: Optional[Union[str, list]] = None
    # HF dataset options.
    # which dataset to use,
    # and what splits for what purpose
    custom_dataset: Optional[Callable] = None
    dataset_path: Optional[str] = None
    dataset_name: Optional[str] = None
    dataset_kwargs: Optional[dict] = None
    training_split: Optional[str] = None
    validation_split: Optional[str] = None
    test_split: Optional[str] = None
    fewshot_split: Optional[str] = (
        None  # TODO: assert that this not None if num_fewshot > 0. (?) assert if this is same split as one evaluating (?)
    )
    # formatting / prompting options.
    # see docs/advanced_task_guide.md for more info
    process_docs: Optional[Callable] = None
    doc_to_text: Optional[Union[Callable, str]] = None
    doc_to_target: Optional[Union[Callable, str]] = None
    doc_to_image: Union[Callable, str] = None
<<<<<<< HEAD
    doc_to_video: Union[Callable, str] = None
=======
    doc_to_audio: Union[Callable, str] = None
>>>>>>> 81fc0826
    unsafe_code: bool = False
    doc_to_choice: Optional[Union[Callable, str, dict, list]] = None
    process_results: Optional[Union[Callable, str]] = None
    use_prompt: Optional[str] = None
    description: str = ""
    target_delimiter: str = " "
    fewshot_delimiter: str = "\n\n"
    fewshot_config: Optional[dict] = None
    # runtime configuration options
    num_fewshot: Optional[int] = None
    # scoring options
    metric_list: Optional[list] = None
    output_type: OutputType = "generate_until"
    generation_kwargs: Optional[dict] = None
    repeats: int = 1
    filter_list: Optional[Union[str, list]] = None
    should_decontaminate: bool = False
    doc_to_decontamination_query: Optional[str] = None
    gen_prefix: Optional[str] = None
    metadata: Optional[dict] = (
        None  # by default, not used in the code. allows for users to pass arbitrary info to tasks
    )

    def __post_init__(self) -> None:
        if self.generation_kwargs is not None:
            if self.output_type != "generate_until":
                eval_logger.warning(
                    f"[{self.task}] passed `generation_kwargs`, but not using `output_type: generate_until`!"
                )

            if "temperature" in self.generation_kwargs:
                self.generation_kwargs["temperature"] = float(
                    self.generation_kwargs["temperature"]
                )

            if "until" not in self.generation_kwargs:
                eval_logger.warning(
                    f"{self.task}: No `until` specified in `generation_kwargs`! Defaulting to the fewshot_delimiter={repr(self.fewshot_delimiter)}"
                )
                self.generation_kwargs["until"] = [self.fewshot_delimiter]
        else:
            if self.output_type == "generate_until":
                # ensure that we greedily generate in absence of explicit arguments otherwise
                self.generation_kwargs = {
                    "until": (
                        None
                        if self.fewshot_delimiter is None
                        else [self.fewshot_delimiter]
                    ),
                    "do_sample": False,
                    "temperature": 0,
                }
                eval_logger.warning(
                    f"{self.task}: No `generation_kwargs` specified in task config, defaulting to {self.generation_kwargs}"
                )

    def __getitem__(self, item):
        return getattr(self, item)

    def __setitem__(self, item, value):
        return setattr(self, item, value)

    def to_dict(self, keep_callable: bool = False) -> dict:
        """dumps the current config as a dictionary object, as a printable format.
        null fields will not be printed.
        Used for dumping results alongside full task configuration

        :return: dict
            A printable dictionary version of the TaskConfig object.

        # TODO: should any default value in the TaskConfig not be printed?
        """
        cfg_dict = asdict(self)
        # remove values that are `None`
        for k, v in list(cfg_dict.items()):
            if v is None:
                cfg_dict.pop(k)
            elif k == "metric_list":
                for metric_dict in v:
                    for metric_key, metric_value in metric_dict.items():
                        if callable(metric_value):
                            metric_dict[metric_key] = self.serialize_function(
                                metric_value, keep_callable=keep_callable
                            )
                cfg_dict[k] = v
            elif callable(v):
                cfg_dict[k] = self.serialize_function(v, keep_callable=keep_callable)
        return cfg_dict

    def serialize_function(
        self, value: Union[Callable, str], keep_callable=False
    ) -> Union[Callable, str]:
        """Serializes a given function or string.

        If 'keep_callable' is True, the original callable is returned.
        Otherwise, attempts to return the source code of the callable using 'getsource'.
        """
        if keep_callable:
            return value
        else:
            try:
                return getsource(value)
            except (TypeError, OSError):
                return str(value)


class Task(abc.ABC):
    """A task represents an entire benchmark including its dataset, problems,
    answers, and evaluation methods. See BoolQ for a simple example implementation

    A `doc` can be any python object which represents one instance of evaluation.
    This is usually a dictionary e.g.
        {"question": ..., "answer": ...} or
        {"question": ..., question, answer)
    """

    VERSION: Optional[Union[int, str]] = None

    # The name of the `Task` benchmark as denoted in the HuggingFace datasets Hub
    # or a path to a custom `datasets` loading script.
    DATASET_PATH: Optional[str] = None

    # The name of a subset within `DATASET_PATH`.
    DATASET_NAME: Optional[str] = None

    OUTPUT_TYPE: Optional[OutputType] = None

    def __init__(
        self,
        data_dir: Optional[str] = None,
        cache_dir: Optional[str] = None,
        download_mode: Optional[datasets.DownloadMode] = None,
        config: Optional[Mapping] = None,  # Union[dict, TaskConfig]
    ) -> None:
        """
        :param data_dir: str
            Stores the path to a local folder containing the `Task`'s data files.
            Use this to specify the path to manually downloaded data (usually when
            the dataset is not publicly accessible).
        :param cache_dir: str
            The directory to read/write the `Task` dataset. This follows the
            HuggingFace `datasets` API with the default cache directory located at:
                `~/.cache/huggingface/datasets`
            NOTE: You can change the cache location globally for a given process
            to another directory:
                `export HF_DATASETS_CACHE="/path/to/another/directory"`
        :param download_mode: datasets.DownloadMode
            How to treat pre-existing `Task` downloads and data.
            - `datasets.DownloadMode.REUSE_DATASET_IF_EXISTS`
                Reuse download and reuse dataset.
            - `datasets.DownloadMode.REUSE_CACHE_IF_EXISTS`
                Reuse download with fresh dataset.
            - `datasets.DownloadMode.FORCE_REDOWNLOAD`
                Fresh download and fresh dataset.
        """
        self.download(data_dir, cache_dir, download_mode)
        self._training_docs: Optional[list] = None
        self._fewshot_docs: Optional[list] = None
        self._instances: Optional[List[Instance]] = None

        self._config: TaskConfig = TaskConfig({**config}) if config else TaskConfig()

        self._filters = [build_filter_ensemble("none", [["take_first", None]])]
        self.fewshot_rnd: Optional[random.Random] = (
            None  # purposely induce errors in case of improper usage
        )

    def download(
        self,
        data_dir: Optional[str] = None,
        cache_dir: Optional[str] = None,
        download_mode=None,
    ) -> None:
        """Downloads and returns the task dataset.
        Override this method to download the dataset from a custom API.

        :param data_dir: str
            Stores the path to a local folder containing the `Task`'s data files.
            Use this to specify the path to manually downloaded data (usually when
            the dataset is not publicly accessible).
        :param cache_dir: str
            The directory to read/write the `Task` dataset. This follows the
            HuggingFace `datasets` API with the default cache directory located at:
                `~/.cache/huggingface/datasets`
            NOTE: You can change the cache location globally for a given process
            by setting the shell environment variable, `HF_DATASETS_CACHE`,
            to another directory:
                `export HF_DATASETS_CACHE="/path/to/another/directory"`
        :param download_mode: datasets.DownloadMode
            How to treat pre-existing `Task` downloads and data.
            - `datasets.DownloadMode.REUSE_DATASET_IF_EXISTS`
                Reuse download and reuse dataset.
            - `datasets.DownloadMode.REUSE_CACHE_IF_EXISTS`
                Reuse download with fresh dataset.
            - `datasets.DownloadMode.FORCE_REDOWNLOAD`
                Fresh download and fresh dataset.
        """
        self.dataset = datasets.load_dataset(
            path=self.DATASET_PATH,
            name=self.DATASET_NAME,
            data_dir=data_dir,
            cache_dir=cache_dir,
            download_mode=download_mode,
        )

    @property
    def config(self) -> TaskConfig:
        """Returns the TaskConfig associated with this class."""
        return self._config

    @abc.abstractmethod
    def has_training_docs(self):
        """Whether the task has a training set"""
        pass

    @abc.abstractmethod
    def has_validation_docs(self):
        """Whether the task has a validation set"""
        pass

    @abc.abstractmethod
    def has_test_docs(self):
        """Whether the task has a test set"""
        pass

    def training_docs(self) -> Iterable:
        """
        :return: Iterable[obj]
            A iterable of any object, that doc_to_text can handle
        """
        return []

    def validation_docs(self) -> Iterable:
        """
        :return: Iterable[obj]
            A iterable of any object, that doc_to_text can handle
        """
        return []

    def test_docs(self) -> Iterable:
        """
        :return: Iterable[obj]
            A iterable of any object, that doc_to_text can handle
        """
        return []

    def fewshot_docs(self) -> Iterable:
        """
        :return: Iterable[obj]
            A iterable of any object, that doc_to_text can handle
        """
        if self.has_training_docs():
            return self.training_docs()
        elif self.has_validation_docs():
            return self.validation_docs()
        else:
            if self.config.get("num_fewshot", 0) > 0:
                eval_logger.warning(
                    f"[Task: {self.config.task}] has_training_docs and has_validation_docs are False"
                    ", using test_docs as fewshot_docs but this is not recommended."
                )
            return self.test_docs()

    def _process_doc(self, doc: dict) -> dict:
        """
        Override this to process (detokenize, strip, replace, etc.) individual
        documents. This can be used in a map over documents of a data split.
        E.g. `map(self._process_doc, self.dataset["validation"])`

        :return: dict
            The processed version of the specified `doc`.
        """
        return doc

    @property
    def instances(self) -> List[Instance]:
        """After calling `task.build_all_requests()`, tasks
        maintain a list of the dataset instances which will be evaluated.
        """
        return self._instances

    def fewshot_examples(self, k, rnd):
        if self._training_docs is None:
            self._training_docs = list(self.training_docs())

        return rnd.sample(self._training_docs, k)

    def doc_to_decontamination_query(self, doc):
        raise NotImplementedError(
            "Override doc_to_decontamination_query with document specific decontamination query."
        )

    @abc.abstractmethod
    def doc_to_text(self, doc):
        pass

    @abc.abstractmethod
    def doc_to_target(self, doc):
        pass

    # not an abstractmethod because not every language-only task has to implement this
    def doc_to_image(self, doc):
        raise NotImplementedError
    
    def doc_to_video(self, doc):
        raise NotImplementedError

    def doc_to_audio(self, doc):
        raise NotImplementedError

    def doc_to_prefix(self, doc):
        return ""

    def build_all_requests(
        self,
        *,
        limit: Union[int, None] = None,
        samples: Optional[List[int]] = None,
        rank: int = 0,
        world_size: int = 1,
        cache_requests: bool = False,
        rewrite_requests_cache: bool = False,
        system_instruction: Optional[str] = None,
        apply_chat_template: bool = False,
        fewshot_as_multiturn: bool = False,
        chat_template: Optional[Callable] = None,
        tokenizer_name: str = "",
        question_suffix: str = "",
    ) -> None:
        """Build a set of Instances for a task, and store them in task.instances"""

        # used with caching
        og_limit = limit

        cache_key = f"requests-{self._config.task}-{self.config.num_fewshot}shot-rank{rank}-world_size{world_size}"
        cache_key += "-chat_template" if apply_chat_template else ""
        cache_key += "-fewshot_as_multiturn" if fewshot_as_multiturn else ""
        cache_key += (
            f"-system_prompt_hash{utils.hash_string(system_instruction)}"
            if system_instruction is not None
            else ""
        )
        cache_key += f"-tokenizer{tokenizer_name}"

        cached_instances = load_from_cache(file_name=cache_key, cache=cache_requests)

        if cache_requests and cached_instances and not rewrite_requests_cache:
            cached_instances = cached_instances[:limit]

            flattened_instances = [
                instance
                for instance_group in cached_instances
                for instance in instance_group
            ]

            self._instances = flattened_instances
            return

        eval_logger.info(f"Building contexts for {self.config.task} on rank {rank}...")

        instances = []

        # process all documents when caching is specified for simplicity
        if (
            cache_requests
            and (not cached_instances or rewrite_requests_cache)
            and limit is not None
        ):
            limit = None

        doc_id_docs = list(
            self.doc_iterator(
                rank=rank, limit=limit, samples=samples, world_size=world_size
            )
        )

        num_docs = len(doc_id_docs)

        for doc_id, doc in tqdm(
            doc_id_docs,
            total=num_docs,
        ):
            # sample fewshot context #TODO: need to offset doc_id by rank now!
            fewshot_ctx = self.fewshot_context(
                doc,
                0 if self.config.num_fewshot is None else self.config.num_fewshot,
                system_instruction,
                apply_chat_template,
                fewshot_as_multiturn,
                chat_template,
                gen_prefix=self.doc_to_prefix(doc),
                question_suffix=question_suffix,
            )

            # TODO: we should override self.config.repeats if doing greedy gen so users don't waste time+compute
            inst = self.construct_requests(
                doc=doc,
                ctx=fewshot_ctx,
                metadata=(self.config["task"], doc_id, self.config.repeats),
                apply_chat_template=apply_chat_template,
                chat_template=chat_template,
            )

            if not isinstance(inst, list):
                inst = [inst]

            instances.append(inst)

        # now flatten, this is to allow slicing to work with pickles

        sliced_instances = instances[:og_limit]

        flattened_instances = [
            instance
            for instance_group in sliced_instances
            for instance in instance_group
        ]

        self._instances = flattened_instances

        if len(self._instances) == 0:
            raise ValueError("task.build_requests() did not find any docs!")

        if cache_requests and (not cached_instances or rewrite_requests_cache):
            save_to_cache(file_name=cache_key, obj=instances)

    @abc.abstractmethod
    def construct_requests(self, doc, ctx, **kwargs):
        """Uses RequestFactory to construct Requests and returns an iterable of
        Requests which will be sent to the LM.

        :param doc:
            The document as returned from training_docs, validation_docs, or test_docs.
        :param ctx: str
            The context string, generated by fewshot_context. This includes the natural
            language description, as well as the few shot examples, and the question
            part of the document for `doc`.
        :param doc_idx: int
            The index of a document within `self.test_docs()` or `self.validation_docs()`,
            whichever is the main split used.
        :param repeats: int
        TODO: update this docstring
            The number of times each instance in a dataset is inferred on. Defaults to 1,
            can be increased for techniques like majority voting.
        """
        pass

    @abc.abstractmethod
    def process_results(self, doc, results):
        """Take a single document and the LM results and evaluates, returning a
        dict where keys are the names of submetrics and values are the values of
        the metric for that one document

        :param doc:
            The document as returned from training_docs, validation_docs, or test_docs.
        :param results:
            The results of the requests created in construct_requests.
        """
        pass

    @abc.abstractmethod
    def aggregation(self):
        """
        :returns: {str: [metric_score] -> float}
            A dictionary where keys are the names of submetrics and values are
            functions that aggregate a list of metric scores
        """
        pass

    @abc.abstractmethod
    def higher_is_better(self):
        """
        :returns: {str: bool}
            A dictionary where keys are the names of submetrics and values are
            whether a higher value of the submetric is better
        """
        pass

    def get_config(self, key: str) -> Any:
        return getattr(self._config, key, None)

    @classmethod
    def count_bytes(cls, doc):
        """Used for byte-level perplexity metrics in rolling loglikelihood"""
        return len(doc.encode("utf-8"))

    @classmethod
    def count_words(cls, doc):
        """Downstream loglikelihood_rolling perplexity tasks with custom word boundaries should override this!"""
        return len(re.split(r"\s+", doc))

    @utils.positional_deprecated
    def fewshot_context(self, doc, num_fewshot, rnd=None, description=None, **kwargs):
        """Returns a fewshot context string that is made up of a prepended description
        (if provided), the `num_fewshot` number of examples, and an appended prompt example.

        :param doc: str
            The document as returned from training_docs, validation_docs, or test_docs.
        :param num_fewshot: int
            The number of fewshot examples to provide in the returned context string.
        :param rnd: random.Random
            The pseudo-random number generator used to randomly sample examples.
            WARNING: This is currently a required arg although it's optionalized with a default `None`.
        :param description: str
            The task's description that will be prepended to the fewshot examples.
        :returns: str
            The fewshot context.
        """
        if rnd is None:
            if self.fewshot_rnd is not None:
                rnd = self.fewshot_rnd
            else:
                raise ValueError(
                    "A `random.Random` generator argument must be provided to `rnd`"
                )

        description = description if description else ""

        if num_fewshot == 0:
            labeled_examples = ""
        else:
            # for sets with no training docs, draw from other set *but ensure no overlap with current doc*
            if self.has_training_docs():
                fewshotex = self.fewshot_examples(k=num_fewshot, rnd=rnd)
            else:
                if self._fewshot_docs is None:
                    self._fewshot_docs = list(
                        self.validation_docs()
                        if self.has_validation_docs()
                        else self.test_docs()
                    )

                fewshotex = rnd.sample(self._fewshot_docs, num_fewshot + 1)

                # get rid of the doc that's the one we're evaluating, if it's in the fewshot
                fewshotex = [x for x in fewshotex if x != doc][:num_fewshot]

            labeled_examples = (
                "\n\n".join(
                    [
                        self.doc_to_text(doc) + self.doc_to_target(doc)
                        for doc in fewshotex
                    ]
                )
                + "\n\n"
            )

        example = self.doc_to_text(doc)
        return description + labeled_examples + example

    def apply_filters(self) -> Optional[List[Instance]]:
        """Iterates over FilterEnsembles and applies them to instances"""
        if hasattr(self, "_filters"):
            for f in self._filters:
                f.apply(self._instances)
        else:
            eval_logger.warning("No filter defined, passing through instances")
            return self._instances

    def dump_config(self) -> dict:
        """Returns the config as a dictionary."""
        # TODO: this should only return the overrides applied to a non-YAML task's configuration.
        # (num_fewshot)
        return self.config.to_dict()

    def set_config(self, key: str, value: Any, update: bool = False) -> None:
        """Set or update the configuration for a given key."""
        if key is None:
            raise ValueError("Key must be provided.")

        if update:
            current_value = getattr(self._config, key, {})
            if not isinstance(current_value, dict):
                raise TypeError(
                    f"Expected a dict for key '{key}', got {type(current_value).__name__} instead."
                )
            current_value.update(value)
        else:
            setattr(self._config, key, value)

    def override_metric(self, metric_name: str) -> None:
        """
        Override the default metrics used for evaluation with custom metrics.

        Parameters:
        - metric_name (str): The name of the custom metric to override. Should be registered in api.metrics.
        """
        (
            self._metric_fn_list,
            self._aggregation_list,
            self._metric_fn_kwargs,
            self._higher_is_better,
        ) = ({}, {}, {}, {})
        self._metric_fn_list[metric_name] = get_metric(metric_name)
        self._aggregation_list[metric_name] = get_metric_aggregation(metric_name)
        self._higher_is_better[metric_name] = is_higher_better(metric_name)
        self._metric_fn_kwargs[metric_name] = {}
        if not isinstance(self, ConfigurableTask):
            self.process_results = lambda x, y: {metric_name: get_metric(metric_name)}
            self.aggregation = lambda: {
                metric_name: get_metric_aggregation(metric_name)
            }
        setattr(self._config, "metric_list", [{"metric": metric_name}])
        setattr(self._config, "process_results", None)

    def set_fewshot_seed(self, seed: Optional[int] = None) -> None:
        self.fewshot_rnd = random.Random(seed)
        if hasattr(self, "sampler"):
            self.sampler.rnd = self.fewshot_rnd

    @property
    def eval_docs(self) -> Union[datasets.Dataset, List[dict]]:
        if self.has_test_docs():
            return self.test_docs()
        elif self.has_validation_docs():
            return self.validation_docs()
        else:
            raise ValueError(
                f"Task dataset (path={self.DATASET_PATH}, name={self.DATASET_NAME}) must have valid or test docs!"
            )

    def doc_iterator(
        self,
        *,
        rank: int = 0,
        limit: Union[int, None] = None,
        world_size: int = 1,
        samples: Optional[List[int]] = None,
    ) -> Iterator[Tuple[int, Any]]:
        if samples:
            n = len(self.eval_docs)
            assert all([e < n for e in samples]), (
                f"Elements of --samples should be in the interval [0,k-1] where k is the number of total examples. In this case, k={n}."
            )
            eval_logger.info(
                f"{self.config.task}: Evaluating on {len(samples)} examples"
            )
            doc_iterator = utils.create_iterator(
                enumerate(x for i, x in enumerate(self.eval_docs) if i in samples),
                rank=int(rank),
                limit=None,  # limit does not matter here since we are selecting samples directly
                world_size=int(world_size),
            )
        else:
            limit = int(limit) if limit else None
            doc_iterator = utils.create_iterator(
                enumerate(self.eval_docs),
                rank=int(rank),
                limit=limit,
                world_size=int(world_size),
            )
        return doc_iterator


class ConfigurableTask(Task):
    VERSION = "Yaml"
    OUTPUT_TYPE = None
    CONFIG = None

    def __init__(
        self,
        data_dir=None,
        cache_dir=None,
        download_mode=None,
        config: Optional[dict] = None,
    ) -> None:  # TODO no super() call here
        # Get pre-configured attributes
        self._config = self.CONFIG

        # Use new configurations if there was no preconfiguration
        if self.config is None:
            self._config = TaskConfig(**config)
        # Overwrite configs
        else:
            if config is not None:
                self._config.__dict__.update(config)

        if self.config is None:
            raise ValueError(
                "Must pass a config to ConfigurableTask, either in cls.CONFIG or `config` kwarg"
            )

        if isinstance(self.config.metadata, dict):
            if "version" in self.config.metadata:
                self.VERSION = self.config.metadata["version"]

        if self.config.output_type is not None:
            if self.config.output_type not in ALL_OUTPUT_TYPES:
                raise ValueError(
                    f"Got invalid output_type '{self.config.output_type}', must be in '{','.join(ALL_OUTPUT_TYPES)}'"
                )
            self.OUTPUT_TYPE = self.config.output_type

        if self.config.doc_to_image is not None:
            # mark the task as requiring multimodality.
            self.MULTIMODAL = True
        
        if self.config.doc_to_video:
            # mark the task as requiring multimodality.
            self.MULTIMODAL = True

        if self.config.doc_to_audio:
            # mark the task as requiring multimodality.
            self.MULTIMODAL = True

        if self.config.unsafe_code is not False:
            self.UNSAFE_CODE = True

        if self.config.dataset_path is not None:
            self.DATASET_PATH = self.config.dataset_path

        if self.config.dataset_name is not None:
            self.DATASET_NAME = self.config.dataset_name

        self._metric_fn_list = {}
        self._metric_fn_kwargs = {}
        self._aggregation_list = {}
        self._higher_is_better = {}

        if self.config.metric_list is None:
            # TODO: handle this in TaskConfig.__post_init__ ?
            _metric_list = DEFAULT_METRIC_REGISTRY[self.config.output_type]

            for metric_name in _metric_list:
                self._metric_fn_list[metric_name] = get_metric(metric_name)
                self._metric_fn_kwargs[metric_name] = {}
                self._aggregation_list[metric_name] = get_metric_aggregation(
                    metric_name
                )
                self._higher_is_better[metric_name] = is_higher_better(metric_name)
        else:
            for metric_config in self.config.metric_list:
                if "metric" not in metric_config:
                    raise ValueError(
                        "'metric' key not provided for an entry in 'metric_list', must be specified!"
                    )
                metric_name = metric_config["metric"]
                kwargs = {
                    key: metric_config[key]
                    for key in metric_config
                    if key
                    not in ["metric", "aggregation", "higher_is_better", "hf_evaluate"]
                }
                hf_evaluate_metric = (
                    "hf_evaluate" in metric_config
                    and metric_config["hf_evaluate"] is True
                )

                if self.config.process_results is not None:
                    self._metric_fn_list[metric_name] = None
                    self._metric_fn_kwargs[metric_name] = {}
                elif callable(metric_name):
                    metric_fn = metric_name.__call__
                    metric_name = metric_name.__name__
                    self._metric_fn_list[metric_name] = metric_fn
                    self._metric_fn_kwargs[metric_name] = kwargs
                else:
                    self._metric_fn_list[metric_name] = get_metric(
                        metric_name, hf_evaluate_metric
                    )
                    self._metric_fn_kwargs[metric_name] = kwargs

                if "aggregation" in metric_config:
                    agg_name = metric_config["aggregation"]
                    if isinstance(agg_name, str):
                        self._aggregation_list[metric_name] = get_aggregation(agg_name)
                    elif callable(agg_name):  # noqa: E721
                        self._aggregation_list[metric_name] = metric_config[
                            "aggregation"
                        ]
                else:
                    INV_AGG_REGISTRY = {v: k for k, v in AGGREGATION_REGISTRY.items()}
                    metric_agg = get_metric_aggregation(metric_name)
                    eval_logger.warning(
                        f"[Task: {self.config.task}] metric {metric_name} is defined, but aggregation is not. "
                        f"using default "
                        f"aggregation={INV_AGG_REGISTRY[metric_agg]}"
                    )
                    self._aggregation_list[metric_name] = metric_agg

                if "higher_is_better" in metric_config:
                    self._higher_is_better[metric_name] = metric_config[
                        "higher_is_better"
                    ]
                else:
                    eval_logger.warning(
                        f"[Task: {self.config.task}] metric {metric_name} is defined, but higher_is_better is not. "
                        f"using default "
                        f"higher_is_better={is_higher_better(metric_name)}"
                    )
                    self._higher_is_better[metric_name] = is_higher_better(metric_name)

        self.download(self.config.dataset_kwargs)
        self._training_docs = None
        self._fewshot_docs = None

        if self.config.filter_list is not None:
            self._filters = []
            for filter_config in self.config.filter_list:
                filter_name = filter_config["name"]
                filter_functions = filter_config["filter"]
                components = []
                for function in filter_functions:
                    kwargs = {
                        key: function[key] for key in function if key != "function"
                    }
                    components.append([function["function"], kwargs])
                filter_pipeline = build_filter_ensemble(filter_name, components)
                self._filters.append(filter_pipeline)
        else:
            # TODO: handle repeats in a more general way rather than just discarding
            eval_logger.debug(
                "No custom filters defined. Using default 'take_first' filter for handling repeats."
            )
            self._filters = [build_filter_ensemble("none", [["take_first", None]])]

        if self.config.use_prompt is not None:
            eval_logger.info(f"loading prompt {self.config.use_prompt}")
            self.prompt = get_prompt(
                self.config.use_prompt, self.DATASET_PATH, self.DATASET_NAME
            )
        else:
            self.prompt = None

        if self.fewshot_docs() is not None:
            self.fewshot_rnd = (
                random.Random()
            )  # setting with no seed, to be overridden at a later time
            config_sampler: Union[str, Callable] = (
                self.config.fewshot_config.get("sampler", "default")
                if self.config.fewshot_config
                else "default"
            )
            if isinstance(config_sampler, str):
                self.sampler = samplers.get_sampler(config_sampler)(
                    list(self.fewshot_docs()), self, rnd=self.fewshot_rnd
                )
            elif callable(config_sampler) and issubclass(
                config_sampler, samplers.ContextSampler
            ):
                self.sampler = config_sampler(
                    docs=list(self.fewshot_docs()), task=self, rnd=self.fewshot_rnd
                )
            else:
                raise TypeError(
                    f"fewshot_config.sampler should be a string or callable of ContextSampler type, "
                    f"not {type(config_sampler)}"
                )

        self.task_docs = self.eval_docs

        # Test One Doc
        self.features = list(self.task_docs.features.keys())
        self.multiple_input = 0
        self.multiple_target = 0
        test_doc = self.task_docs[0]
        test_text = self.doc_to_text(test_doc)
        test_target = self.doc_to_target(test_doc)

        if self.config.doc_to_choice is not None:
            test_choice = self.doc_to_choice(test_doc)
            if not isinstance(test_choice, list):
                eval_logger.error("doc_to_choice must return list")
            else:
                num_choice = len(test_choice)

            if isinstance(test_text, int):
                eval_logger.debug(
                    "doc_to_text returned an int. Assuming multiple inputs."
                )
                self.multiple_input = num_choice
        else:
            test_choice = None

        if isinstance(test_target, list):
            eval_logger.debug(
                "doc_to_target returned a list. Assuming multiple targets."
            )
            self.multiple_target = len(test_target)
        else:
            if (isinstance(test_target, int)) and (test_choice is not None):
                test_target = test_choice[test_target]
            else:
                test_target = str(test_target)

        if test_choice is not None:
            check_choices = test_choice
        else:
            check_choices = [test_target]
        if self.config.doc_to_choice is not None:
            for choice in check_choices:
                choice_has_whitespace = True if choice[0].isspace() else False
                delimiter_has_whitespace = (
                    True
                    if self.config.target_delimiter.rstrip()
                    != self.config.target_delimiter
                    else False
                )

                if delimiter_has_whitespace and choice_has_whitespace:
                    eval_logger.debug(
                        f'Both target_delimiter "{self.config.target_delimiter}" and target choice: "{choice}" have whitespace'
                    )
                elif (not delimiter_has_whitespace) and (not choice_has_whitespace):
                    eval_logger.debug(
                        f'Both target_delimiter "{self.config.target_delimiter}" and target choice: "{choice}" do not have whitespace, ignore if the language you are evaluating on does not require/use whitespace'
                    )

    def download(
        self, dataset_kwargs: Optional[Dict[str, Any]] = None, **kwargs
    ) -> None:
        if isinstance(self.config.custom_dataset, Callable):
            eval_logger.warning(
                f"{self.config.task}: Custom kwargs can be passed to `--metadata` in console (as json string) or to the TaskManager."
                + "\nFor example --metadata='{\"max_seq_lengths\":[4096, 8192]}'. For details see task Readme."
            )
            self.dataset = self.config.custom_dataset(
                **(self.config.metadata or {}), **(self.config.dataset_kwargs or {})
            )
        else:
            self.dataset = datasets.load_dataset(
                path=self.DATASET_PATH,
                name=self.DATASET_NAME,
                **dataset_kwargs if dataset_kwargs is not None else {},
            )

    def has_training_docs(self) -> bool:
        if self.config.training_split is not None:
            return True
        else:
            return False

    def has_validation_docs(self) -> bool:
        if self.config.validation_split is not None:
            return True
        else:
            return False

    def has_test_docs(self) -> bool:
        if self.config.test_split is not None:
            return True
        else:
            return False

    def training_docs(self) -> datasets.Dataset:
        if self.has_training_docs():
            if self.config.process_docs is not None:
                return self.config.process_docs(
                    self.dataset[self.config.training_split]
                )
            return self.dataset[self.config.training_split]

    def validation_docs(self) -> datasets.Dataset:
        if self.has_validation_docs():
            if self.config.process_docs is not None:
                return self.config.process_docs(
                    self.dataset[self.config.validation_split]
                )
            return self.dataset[self.config.validation_split]

    def test_docs(self) -> datasets.Dataset:
        if self.has_test_docs():
            if self.config.process_docs is not None:
                return self.config.process_docs(self.dataset[self.config.test_split])
            return self.dataset[self.config.test_split]

    def fewshot_docs(self):
        if self.config.fewshot_split is not None:
            if self.config.process_docs is not None:
                return self.config.process_docs(self.dataset[self.config.fewshot_split])
            return self.dataset[self.config.fewshot_split]
        elif (
            self.config.fewshot_config is not None
            and self.config.fewshot_config.get("samples", None) is not None
        ):
            if isinstance(self.config.fewshot_config["samples"], list):
                return self.config.fewshot_config["samples"]
            elif callable(self.config.fewshot_config["samples"]):
                return self.config.fewshot_config["samples"]()
            else:
                raise Exception(
                    "`fewshot_config['samples']` was incorrectly defined in the configuration. It should be either a list of samples as a dict, or function returning this list."
                )
        else:
            if (self.config.num_fewshot is not None) and (self.config.num_fewshot > 0):
                eval_logger.warning(
                    f"[Task: {self.config.task}] "
                    "num_fewshot > 0 but fewshot_split is None. "
                    "using preconfigured rule."
                )
            return super().fewshot_docs()

    @staticmethod
    def append_target_question(
        labeled_examples: List[Dict[str, str]],
        question: str,
        fewshot_as_multiturn: bool = False,
        gen_prefix: Optional[str] = None,
        question_suffix: Optional[str] = None,
    ) -> None:
        """Adds a target question to the labeled examples list.
        If fewshot_as_multiturn is True, or labeled_examples is empty, or the last entry is a system turn, appends the question as a new user entry.
        Otherwise, it is appended to the last user entry, ensuring that the conversation alternates between the user and the assistant.
        """
        if not fewshot_as_multiturn:
            # if no messages or last message is system, append as new user entry
            if len(labeled_examples) == 0 or labeled_examples[-1]["role"] == "system":
                labeled_examples.append(
                    {"role": "user", "content": question + question_suffix}
                    if question_suffix
                    else {"role": "user", "content": question}
                )
            # if last message is user, append to it to avoid two user messages in a row
            else:
                labeled_examples[-1]["content"] += (
                    question + question_suffix if question_suffix else question
                )
        else:
            # if fewshot_as_multiturn is True, append as next user entry (last is always assistant)
            labeled_examples.append(
                {"role": "user", "content": question + question_suffix}
                if question_suffix
                else {"role": "user", "content": question}
            )
        if gen_prefix:
            labeled_examples.append({"role": "assistant", "content": gen_prefix})

    @utils.positional_deprecated
    def fewshot_context(
        self,
        doc: dict,
        num_fewshot: int,
        system_instruction: Optional[str] = None,
        apply_chat_template: bool = False,
        fewshot_as_multiturn: bool = False,
        chat_template: Optional[Callable] = None,
        gen_prefix: Optional[str] = None,
        question_suffix: Optional[str] = None,
    ) -> Union[str, List[str]]:
        """Returns a fewshot context string that is made up of a prepended description
        (if provided), the `num_fewshot` number of examples, and an appended prompt example.

        :param doc: str
            The document as returned from training_docs, validation_docs, or test_docs.
        :param num_fewshot: int
            The number of fewshot examples to provide in the returned context string.
        :param  system_instruction: str
            System instruction to be applied to the prompt.
        :param apply_chat_template: bool
            Whether to apply the chat template to the fewshot context.
        :param fewshot_as_multiturn: bool
            Whether to provide the fewshot examples as a multiturn conversation or a single user turn.
        :param chat_template:
            callable (from lm.apply_chat_template) that takes in a list[Dict] chat transcript and renders it into a string.
        :param gen_prefix:
            String to append after the <|assistant|> token.
        :returns: str
            The fewshot context.
        """
        if apply_chat_template:
            labeled_examples = []
        else:
            labeled_examples = ""

        # get task description
        if description := self.config.description:
            description = utils.apply_template(self.config.description, doc)

        # create system prompt based on the provided system instruction and description
        if system_instruction is not None and description:
            system_prompt = (
                f"{system_instruction}{self.sampler.fewshot_delimiter}{description}"
            )
        elif system_instruction is not None:
            system_prompt = system_instruction
        elif description:
            system_prompt = description
        else:
            system_prompt = ""

        # add system prompt if specified
        if system_prompt:
            if apply_chat_template:
                labeled_examples.append({"role": "system", "content": system_prompt})
            else:
                labeled_examples = system_prompt
        # if few-shot - append examples after the system prompt
        if num_fewshot > 0:
            if apply_chat_template:
                labeled_examples.extend(
                    self.sampler.get_chat_context(
                        doc,
                        num_fewshot,
                        fewshot_as_multiturn,
                        gen_prefix=gen_prefix,
                    )
                )
            else:
                labeled_examples += self.sampler.get_context(
                    doc, num_fewshot, gen_prefix=gen_prefix
                )

        example = self.doc_to_text(doc)
        if apply_chat_template:
            if self.multiple_input:
                # TODO: append prefill?
                if not labeled_examples:
                    return ""
                return chat_template(labeled_examples)
            if isinstance(example, str):
                self.append_target_question(
                    labeled_examples,
                    example,
                    fewshot_as_multiturn,
                    gen_prefix=gen_prefix,
                    question_suffix=question_suffix,
                )
            # for loglikelihood create a list of questions with appended choices
            elif isinstance(example, list):
                labeled_examples_list = []
                # copy chat history for each example and append the answer
                for ex in example:
                    chat = deepcopy(labeled_examples)
                    self.append_target_question(
                        chat,
                        ex,
                        fewshot_as_multiturn,
                        gen_prefix=gen_prefix,
                        question_suffix=question_suffix,
                    )
                    # TODO: append prefill?
                    labeled_examples_list.append(
                        chat_template(
                            chat,
                            add_generation_prompt=False if gen_prefix else True,
                        )
                    )
                return labeled_examples_list
            # if example is an integer, append the choice or convert to string
            elif isinstance(example, int):
                if self.config.doc_to_choice is not None:
                    choices = self.doc_to_choice(doc)
                    self.append_target_question(
                        labeled_examples,
                        choices[example],
                        fewshot_as_multiturn,
                        gen_prefix=gen_prefix,
                        question_suffix=question_suffix,
                    )
                else:
                    self.append_target_question(
                        labeled_examples,
                        str(example),
                        fewshot_as_multiturn,
                        gen_prefix=gen_prefix,
                        question_suffix=question_suffix,
                    )
                # return lm.apply_chat_template(labeled_examples)
            return chat_template(
                labeled_examples,
                add_generation_prompt=False if gen_prefix else True,
            )
        else:
            prefix = (
                self.config.target_delimiter + gen_prefix
                if gen_prefix is not None
                else ""
            )
            if self.multiple_input:
                return labeled_examples
            if isinstance(example, str):
                return labeled_examples + example + prefix
            elif isinstance(example, list):
                return [labeled_examples + ex + prefix for ex in example]
            elif isinstance(example, int):
                if self.config.doc_to_choice is not None:
                    choices = self.doc_to_choice(doc)
                    return labeled_examples + choices[example] + prefix
                else:
                    return labeled_examples + str(example) + prefix

    def apply_filters(self) -> Optional[List[Instance]]:
        """Iterates over FilterEnsembles and applies them to instances"""
        if hasattr(self, "_filters"):
            for f in self._filters:
                f.apply(self._instances)
        else:
            eval_logger.warning("No filter defined, passing through instances")
            return self._instances

    def should_decontaminate(self):
        return self.config.should_decontaminate

    def doc_to_decontamination_query(self, doc: dict):
        if self.config.should_decontaminate:
            if self.config.doc_to_decontamination_query is None:
                return self.doc_to_text(doc)
            else:
                doc_to_decontamination_query = self.config.doc_to_decontamination_query
                if doc_to_decontamination_query in self.features:
                    return doc[doc_to_decontamination_query]
                elif callable(doc_to_decontamination_query):
                    return doc_to_decontamination_query(doc)
                else:
                    return ast.literal_eval(
                        utils.apply_template(
                            self.config.doc_to_decontamination_query, doc
                        )
                    )

    def _process_doc(self, doc: dict) -> dict:
        """
        Override this to process (detokenize, strip, replace, etc.) individual
        documents. This can be used in a map over documents of a data split.
        E.g. `map(self._process_doc, self.dataset["validation"])`

        :return: dict
            The processed version of the specified `doc`.
        """
        return doc

    def doc_to_text(self, doc, doc_to_text=None):
        if self.prompt is not None:
            doc_to_text = self.prompt
        elif doc_to_text is not None:
            doc_to_text = doc_to_text
        else:
            doc_to_text = self.config.doc_to_text

        if isinstance(doc_to_text, int):
            return doc_to_text
        elif isinstance(doc_to_text, str):
            if doc_to_text in self.features:
                # if self.config.doc_to_choice is not None:
                #     return self.doc_to_choice(doc)[doc[doc_to_text]]
                # else:
                return doc[doc_to_text]
            else:
                text_string = utils.apply_template(doc_to_text, doc)
                if text_string.isdigit() and self._config.doc_to_choice is not None:
                    return ast.literal_eval(text_string)
                else:
                    return text_string
        elif callable(doc_to_text):
            return doc_to_text(doc)
        # Used when applying a Promptsource template
        elif hasattr(doc_to_text, "apply"):
            applied_prompt = doc_to_text.apply(doc)
            if len(applied_prompt) == 2:
                return applied_prompt[0]
            else:
                eval_logger.warning("Applied prompt returns empty string")
                return self.config.fewshot_delimiter
        else:
            print(type(doc_to_text))
            raise TypeError

    def doc_to_target(self, doc: Mapping, doc_to_target=None) -> Union[int, str, list]:
        if self.prompt is not None:
            doc_to_target = self.prompt
        elif doc_to_target is not None:
            doc_to_target = doc_to_target
        else:
            doc_to_target = self.config.doc_to_target

        if isinstance(doc_to_target, int):
            return doc_to_target
        elif isinstance(doc_to_target, str):
            if doc_to_target in self.features:
                # if self.config.doc_to_choice is not None:
                #     return self.doc_to_choice(doc)[doc[doc_to_target]]
                # else:
                return doc[doc_to_target]
            else:
                target_string = utils.apply_template(doc_to_target, doc)
                if target_string.isdigit() and self._config.doc_to_choice is not None:
                    return ast.literal_eval(target_string)
                elif (
                    len(target_string) >= 2
                    and (target_string[0] == "[")
                    and (target_string[-1] == "]")
                ):
                    try:
                        return ast.literal_eval(target_string)
                    except (SyntaxError, ValueError):
                        return target_string
                else:
                    return target_string
        elif isinstance(doc_to_target, list):
            return doc_to_target
        elif callable(doc_to_target):
            return doc_to_target(doc)
        # Used when applying a Promptsource template
        elif hasattr(doc_to_target, "apply"):
            applied_prompt = doc_to_target.apply(doc)
            if len(applied_prompt) == 2:
                return applied_prompt[1]
            else:
                eval_logger.warning("Applied prompt returns empty string")
                return self.config.fewshot_delimiter
        else:
            raise TypeError

    def doc_to_choice(self, doc: Any, doc_to_choice=None) -> List[str]:
        if self.prompt is not None:
            doc_to_choice = self.prompt
        elif doc_to_choice is not None:
            doc_to_choice = doc_to_choice
        elif self.config.doc_to_choice is None:
            eval_logger.error("doc_to_choice was called but not set in config")
        else:
            doc_to_choice = self.config.doc_to_choice

        if isinstance(doc_to_choice, str):
            if doc_to_choice in self.features:
                return doc[doc_to_choice]
            else:
                return ast.literal_eval(utils.apply_template(doc_to_choice, doc))
        elif isinstance(doc_to_choice, list):
            return doc_to_choice
        elif isinstance(doc_to_choice, dict):
            return list(doc_to_choice.values())
        elif callable(doc_to_choice):
            return doc_to_choice(doc)
        elif hasattr(doc_to_choice, "get_answer_choices_list"):
            return doc_to_choice.get_answer_choices_list(doc)
        else:
            raise TypeError

    def doc_to_image(self, doc: Any, doc_to_image=None) -> Union[int, str, list]:
        if doc_to_image is not None:
            doc_to_image = doc_to_image
        elif self.config.doc_to_image is not None:
            doc_to_image = self.config.doc_to_image
        else:
            return None

        if isinstance(doc_to_image, list):
            image_feature = [
                self.doc_to_image(doc, feature) for feature in doc_to_image
            ]
            return [feature for feature in image_feature if feature is not None]
        elif isinstance(doc_to_image, str):
            if doc_to_image in self.features:
                return doc[doc_to_image]
            else:
                return ast.literal_eval(utils.apply_template(doc_to_image, doc))
        elif callable(doc_to_image):
            return doc_to_image(doc)
        else:
            return None
    
    def doc_to_video(self, doc: Any, doc_to_video=None) -> Union[int, str, list]:
        if doc_to_video is not None:
            doc_to_video = doc_to_video
        elif self.config.doc_to_video is not None:
            doc_to_video = self.config.doc_to_video
        else:
            return None

        if isinstance(doc_to_video, list):
            video_feature = [
                self.doc_to_video(doc, feature) for feature in doc_to_video
            ]
            return [feature for feature in video_feature if feature is not None]
        elif isinstance(doc_to_video, str):
            if doc_to_video in self.features:
                return doc[doc_to_video]
            else:
                return ast.literal_eval(utils.apply_template(doc_to_video, doc))
        elif callable(doc_to_video):
            return doc_to_video(doc)
        else:
            return None

    def doc_to_audio(self, doc: Any, doc_to_audio=None) -> Union[int, str, list]:
        if doc_to_audio is not None:
            doc_to_audio = doc_to_audio
        elif self.config.doc_to_audio is not None:
            doc_to_audio = self.config.doc_to_audio
        else:
            return None

        if isinstance(doc_to_audio, list):
            audio_feature = [
                self.doc_to_audio(doc, feature) for feature in doc_to_audio
            ]
            return [feature for feature in audio_feature if feature is not None]
        elif isinstance(doc_to_audio, str):
            if doc_to_audio in self.features:
                return doc[doc_to_audio]
            else:
                return ast.literal_eval(utils.apply_template(doc_to_audio, doc))
        elif callable(doc_to_audio):
            return doc_to_audio(doc)
        else:
            return None

    def doc_to_prefix(self, doc):
        if (gen_prefix := self.config.gen_prefix) is not None:
            if gen_prefix in self.features:
                return doc[gen_prefix]
            else:
                return utils.apply_template(gen_prefix, doc)
        return None

    def construct_requests(
        self, doc: dict, ctx: str, **kwargs
    ) -> Union[List[Instance], Instance]:
        apply_chat_template = kwargs.pop("apply_chat_template", False)
        chat_template: Callable | None = kwargs.pop("chat_template", None)

        aux_arguments = None

        if self.OUTPUT_TYPE == "loglikelihood":
            arguments = (ctx, self.doc_to_target(doc))
        elif self.OUTPUT_TYPE == "loglikelihood_rolling":
            arguments = (self.doc_to_target(doc),)
        elif self.OUTPUT_TYPE == "multiple_choice":
            choices = self.doc_to_choice(doc)
            target_delimiter = self.config.target_delimiter
            if apply_chat_template:
                target_delimiter = ""
            if self.multiple_input:
                # If there are multiple inputs, choices are placed in the ctx
                # apply chat_template to choices if apply_chat_template
                cont = self.doc_to_target(doc)

                arguments = [
                    (
                        ctx
                        + (
                            chat_template([{"role": "user", "content": choice}])
                            if apply_chat_template
                            else choice
                        ),
                        f"{target_delimiter}{cont}",
                    )
                    for choice in choices
                ]
            else:
                # Otherwise they are placed in the continuation
                arguments = [(ctx, f"{target_delimiter}{cont}") for cont in choices]

            # TODO: we should raise a warning telling users this will at most ~2x runtime.
            if "acc_mutual_info" in self._metric_fn_list.keys():
                # if we are calculating multiple choice accuracy
                # using mutual information instead of raw loglikelihood as metric, need unconditional lls.

                # here mutual info refers to calculating
                # log(P(choice|ctx) / P(choice)) = log(P(choice|ctx)) - log(P(choice))
                # in other words normalizing by subtracting the unconditional logprob of each choice.
                aux_arguments = [("", f"{choice}") for choice in choices]

                arguments.extend(aux_arguments)

        elif self.OUTPUT_TYPE == "generate_until":
            arguments = (ctx, deepcopy(self.config.generation_kwargs))

        multimodal_arg = {}
        if (
            self.config.doc_to_image
        ):  # TODO: ensure that non-multimodal tasks aren't getting visual args
            multimodal_arg = {
                **multimodal_arg,
                **{"visual": self.doc_to_image(doc)},
            }
        
        if (
            self.config.doc_to_video
        ):  # TODO: ensure that non-multimodal tasks aren't getting audio args
            multimodal_arg = {
                **multimodal_arg,
                **{"video": self.doc_to_video(doc)},
            }

        if (
            self.config.doc_to_audio
        ):  # TODO: ensure that non-multimodal tasks aren't getting audio args
            multimodal_arg = {
                **multimodal_arg,
                **{"audio": self.doc_to_audio(doc)},
            }

        if bool(multimodal_arg):
            if isinstance(arguments, list):
                arguments = [arg + (multimodal_arg,) for arg in arguments]
            else:
                arguments = arguments + (multimodal_arg,)

        if self.OUTPUT_TYPE == "multiple_choice":
            request_list = [
                Instance(
                    request_type="loglikelihood",
                    doc=doc,
                    arguments=arg,
                    idx=i,
                    **kwargs,
                )
                for i, arg in enumerate(arguments)
            ]

            return request_list

        return Instance(
            request_type=self.OUTPUT_TYPE,
            doc=doc,
            arguments=arguments,
            idx=0,
            **kwargs,
        )

    def process_results(self, doc, results):
        if callable(self.config.process_results):
            return self.config.process_results(doc, results)

        result_dict = {}
        use_metric = list(self._metric_fn_list.keys())
        if self.OUTPUT_TYPE == "loglikelihood":
            results = results[0]
            ll, is_greedy = results
            return {
                **({"perplexity": ll} if "perplexity" in use_metric else {}),
                **({"acc": int(is_greedy)} if "acc" in use_metric else {}),
            }
        elif self.OUTPUT_TYPE == "loglikelihood_rolling":
            (loglikelihood,) = results
            _words = self.count_words(self.doc_to_target(doc))
            _bytes = self.count_bytes(self.doc_to_target(doc))
            return {
                **(
                    {"word_perplexity": (loglikelihood, _words)}
                    if "word_perplexity" in use_metric
                    else {}
                ),
                **(
                    {"byte_perplexity": (loglikelihood, _bytes)}
                    if "byte_perplexity" in use_metric
                    else {}
                ),
                **(
                    {"bits_per_byte": (loglikelihood, _bytes)}
                    if "bits_per_byte" in use_metric
                    else {}
                ),
            }
        elif self.OUTPUT_TYPE == "multiple_choice":
            lls, is_greedy = zip(*results)

            # retrieve choices in List[str] form, to compute choice lengths, etc.
            choices = self.doc_to_choice(doc)
            completion_len = np.array([float(len(i)) for i in choices])

            if (
                2 * len(choices) == len(lls)
                and "acc_mutual_info" in self._metric_fn_list.keys()
            ):
                # then we are doing mutual info.
                # this stores the "dryrun" / unconditional answer loglikelihoods
                lls_unconditional = lls[1::2]
                if len(lls_unconditional) != len(choices):
                    raise ValueError
                # and this stores our "regular" conditional loglikelihoods
                lls = lls[::2]

            pred = np.argmax(lls)
            pred_norm = np.argmax(lls / completion_len)

            if self.multiple_input:
                gold = self.doc_to_text(doc)
            else:
                gold = self.doc_to_target(doc)

            gold_index_error = False
            if isinstance(gold, list):
                gold = [i if i < len(choices) else -100 for i in gold]
                if -100 in gold:
                    gold_index_error = True
            else:
                if isinstance(gold, int):
                    gold = gold if gold < len(choices) else -100
                elif isinstance(gold, str):
                    gold = choices.index(gold) if gold in choices else -100

                if gold == -100:
                    gold_index_error = True

            if gold_index_error:
                eval_logger.warning(
                    f"Label index was not in within range of available choices,"
                    f"Sample:\n\n{doc}\n\n"
                )

            if self.multiple_target:
                acc = 1.0 if pred in gold else 0.0
                acc_norm = 1.0 if pred_norm in gold else 0.0
                exact_match = int(any([is_greedy[i] if i != -100 else 0 for i in gold]))
            else:
                acc = 1.0 if pred == gold else 0.0
                acc_norm = 1.0 if pred_norm == gold else 0.0
                # TODO: this gets score of 0 on arc_challenge for pythia-70m. need to test that this works properly
                exact_match = int(is_greedy[gold]) if gold != -100 else 0

            prob_norm = utils.softmax(lls)

            # TODO use keyword arguments to the metric?
            # gold, pred, norm stuff, the original lls,
            result_dict = {
                **({"acc": acc} if "acc" in use_metric else {}),
                **({"f1": (gold, pred)} if "f1" in use_metric else {}),
                **({"mcc": (gold, pred)} if "mcc" in use_metric else {}),
                **({"acc_norm": acc_norm} if "acc_norm" in use_metric else {}),
                **({"exact_match": exact_match} if "exact_match" in use_metric else {}),
                **(
                    {"brier_score": (gold, prob_norm)}
                    if "brier_score" in use_metric
                    else {}
                ),
            }

            if "acc_mutual_info" in use_metric:
                lls_mutual_info = [
                    ll_c - ll_u for ll_c, ll_u in zip(lls, lls_unconditional)
                ]
                acc_mutual_info = 1.0 if np.argmax(lls_mutual_info) == gold else 0.0
                result_dict["acc_mutual_info"] = acc_mutual_info

        elif self.OUTPUT_TYPE == "generate_until":
            gold = self.doc_to_target(doc)
            result = results[0]
            if self.config.doc_to_choice is not None:
                # If you set doc_to_choice,
                # it assumes that doc_to_target returns a number.
                choices = self.doc_to_choice(doc)
                gold = choices[gold]
            # we expect multiple_targets to be a list.
            elif self.multiple_target:
                gold = list(gold)
            # TODO: handle this better
            elif type(gold) is not type(result) and not (
                "bypass" in self._metric_fn_list.keys() or isinstance(result, list)
            ):
                # cast gold to the same type as result
                gold = type(result)(gold)

            for metric in self._metric_fn_list.keys():
                if self.multiple_target:
                    # in the case where we have multiple targets,
                    # return true if any are true
                    # TODO: this may break for multipLe_target, non zero-or-1 metrics
                    scores = []
                    if not isinstance(gold, list):
                        # sometimes, a multiple_target dataset has exceptions where one doc has only one string answer
                        # print(gold)
                        gold = [gold]
                    if metric == "exact_match":
                        result = [result for _ in range(len(gold))]
                        scores = self._metric_fn_list[metric](
                            references=gold,
                            predictions=result,
                            **self._metric_fn_kwargs[metric],
                        )[metric]
                        result_score = 1.0 if scores > 0.0 else 0.0
                    else:
                        for gold_option in gold:
                            try:
                                result_score = self._metric_fn_list[metric](
                                    references=[gold_option],
                                    predictions=[result],
                                    **self._metric_fn_kwargs[metric],
                                )
                            except (
                                TypeError
                            ):  # TODO: this is hacky and I don't want to do it
                                result_score = self._metric_fn_list[metric](
                                    [gold_option, result]
                                )
                            if isinstance(result_score, dict):
                                # TODO: this handles the case where HF evaluate returns a dict.
                                result_score = result_score[metric]
                            scores.append(result_score)
                        if any(scores):
                            result_score = 1.0
                        else:
                            result_score = 0.0
                else:
                    try:
                        result_score = self._metric_fn_list[metric](
                            references=[gold],
                            predictions=[result],
                            **self._metric_fn_kwargs[metric],
                        )
                    except TypeError:  # needed for now in order to use a different interface between our own metrics and HF Evaluate metrics
                        result_score = self._metric_fn_list[metric]([gold, result])
                if isinstance(result_score, dict):
                    # TODO: this handles the case where HF evaluate returns a dict.
                    # This allows for multiple metrics to be returned from the same function
                    for k, v in result_score.items():
                        result_dict[k] = v
                else:
                    result_dict[metric] = result_score
        else:
            raise ValueError(
                f"Passed invalid output_type '{self.OUTPUT_TYPE}' ! Please use one of ",
                "'loglikelihood', 'loglikelihood_rolling', 'generate_until' or 'multiple_choice'",
            )

        return result_dict

    def aggregation(self) -> dict:
        return self._aggregation_list

    def higher_is_better(self) -> dict:
        return self._higher_is_better

    def get_config(self, key: str) -> Any:
        return getattr(self._config, key, None)

    @property
    def task_name(self) -> Any:
        return getattr(self.config, "task", None)

    def __repr__(self):
        return (
            f"ConfigurableTask(task_name={getattr(self.config, 'task', None)},"
            f"output_type={self.OUTPUT_TYPE},"
            f"num_fewshot={getattr(self.config, 'num_fewshot', None)},"
            f"num_samples={len(self.eval_docs)})"
        )


class MultipleChoiceTask(Task):
    OUTPUT_TYPE = "loglikelihood"

    def doc_to_target(self, doc: dict) -> str:
        return " " + doc["choices"][doc["gold"]]

    def construct_requests(self, doc: dict, ctx: str, **kwargs) -> List[Instance]:
        # TODO: add mutual info here?
        return [
            Instance(
                request_type="loglikelihood",
                doc=doc,
                arguments=(ctx, " {}".format(choice)),
                idx=i,
                **kwargs,
            )
            for i, choice in enumerate(doc["choices"])
        ]

    def process_results(self, doc: dict, results: Iterable[Tuple[float, bool]]) -> dict:
        results = [
            res[0] for res in results
        ]  # only retain loglikelihoods, discard is_greedy TODO: do we need is_greedy anywhere?
        gold = doc["gold"]

        acc = 1.0 if np.argmax(results) == gold else 0.0
        completion_len = np.array([float(len(i)) for i in doc["choices"]])
        acc_norm = 1.0 if np.argmax(results / completion_len) == gold else 0.0

        return {
            "acc": acc,
            "acc_norm": acc_norm,
        }

    def higher_is_better(self) -> dict:
        return {
            "acc": True,
            "acc_norm": True,
        }

    def aggregation(self) -> dict:
        return {
            "acc": mean,
            "acc_norm": mean,
        }


class PerplexityTask(Task):
    OUTPUT_TYPE = "loglikelihood_rolling"

    def has_training_docs(self) -> bool:
        return False

    def fewshot_examples(self, k: int, rnd) -> List:
        if k != 0:
            raise ValueError(
                "The number of fewshot examples must be 0 for perplexity tasks."
            )
        return []

    def fewshot_context(self, doc: dict, num_fewshot: int) -> Literal[""]:
        if num_fewshot != 0:
            raise ValueError(
                "The number of fewshot examples must be 0 for perplexity tasks."
            )

        return ""

    def higher_is_better(self) -> dict:
        return {
            "word_perplexity": False,
            "byte_perplexity": False,
            "bits_per_byte": False,
        }

    def doc_to_decontamination_query(self, doc):
        return doc

    def doc_to_text(self, doc) -> str:
        return ""

    def doc_to_target(self, doc):
        return doc

    def construct_requests(self, doc: dict, ctx: Optional[str], **kwargs):
        if bool(ctx):
            raise ValueError

        return Instance(
            request_type=self.OUTPUT_TYPE,
            doc=doc,
            arguments=(self.doc_to_target(doc),),
            idx=0,
            **kwargs,
        )

    def process_results(self, doc: dict, results: Tuple[float]) -> dict:
        (loglikelihood,) = results
        words = self.count_words(self.doc_to_target(doc))
        bytes_ = self.count_bytes(self.doc_to_target(doc))
        return {
            "word_perplexity": (loglikelihood, words),
            "byte_perplexity": (loglikelihood, bytes_),
            "bits_per_byte": (loglikelihood, bytes_),
        }

    def aggregation(self) -> dict:
        return {
            "word_perplexity": weighted_perplexity,
            "byte_perplexity": weighted_perplexity,
            "bits_per_byte": bits_per_byte,
        }

    @classmethod
    def count_bytes(cls, doc) -> int:
        return len(doc.encode("utf-8"))

    @classmethod
    def count_words(cls, doc) -> int:
        """Downstream tasks with custom word boundaries should override this!"""
        return len(re.split(r"\s+", doc))<|MERGE_RESOLUTION|>--- conflicted
+++ resolved
@@ -76,11 +76,8 @@
     doc_to_text: Optional[Union[Callable, str]] = None
     doc_to_target: Optional[Union[Callable, str]] = None
     doc_to_image: Union[Callable, str] = None
-<<<<<<< HEAD
     doc_to_video: Union[Callable, str] = None
-=======
     doc_to_audio: Union[Callable, str] = None
->>>>>>> 81fc0826
     unsafe_code: bool = False
     doc_to_choice: Optional[Union[Callable, str, dict, list]] = None
     process_results: Optional[Union[Callable, str]] = None
@@ -384,7 +381,7 @@
     # not an abstractmethod because not every language-only task has to implement this
     def doc_to_image(self, doc):
         raise NotImplementedError
-    
+
     def doc_to_video(self, doc):
         raise NotImplementedError
 
@@ -777,7 +774,7 @@
         if self.config.doc_to_image is not None:
             # mark the task as requiring multimodality.
             self.MULTIMODAL = True
-        
+
         if self.config.doc_to_video:
             # mark the task as requiring multimodality.
             self.MULTIMODAL = True
@@ -1432,7 +1429,7 @@
             return doc_to_image(doc)
         else:
             return None
-    
+
     def doc_to_video(self, doc: Any, doc_to_video=None) -> Union[int, str, list]:
         if doc_to_video is not None:
             doc_to_video = doc_to_video
@@ -1548,7 +1545,7 @@
                 **multimodal_arg,
                 **{"visual": self.doc_to_image(doc)},
             }
-        
+
         if (
             self.config.doc_to_video
         ):  # TODO: ensure that non-multimodal tasks aren't getting audio args
